--- conflicted
+++ resolved
@@ -293,12 +293,8 @@
 		"\tMemory Size: %llu kB\n"
 		"\tSize you selected: %llu kB\n"
 		"Continuing anyway ...\n",
-<<<<<<< HEAD
-		totalram_bytes >> 10, zram->disksize >> 10);
-=======
 		totalram_bytes >> 10, zram->disksize >> 10
 		);
->>>>>>> 3255197d
 	}
 
 	/* can't use PAGE_MASK because it does not extend correctly to 64 bit */
